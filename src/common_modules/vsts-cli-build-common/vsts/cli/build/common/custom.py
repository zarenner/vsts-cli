--- conflicted
+++ resolved
@@ -26,13 +26,8 @@
     :type definition_id: int
     :param definition_name: Name of the definition to queue. Ignored if --id is supplied.
     :type definition_name: str
-<<<<<<< HEAD
-    :param source_branch: Branch to build. If not supplied, it will be attempted to be determined. Example: "dev".
-    :type source_branch: str
-=======
-    :param branch: Branch to build. Example: "dev".
+    :param branch: Branch to build. If not supplied, it will be attempted to be determined. Example: "dev".
     :type branch: str
->>>>>>> 62be519c
     :param open_browser: Open the build results page in your web browser.
     :type open_browser: bool
     :param team_instance: VSTS account or TFS collection URL. Example: https://myaccount.visualstudio.com
@@ -59,18 +54,13 @@
             definition_id = get_definition_id_from_name(definition_name, client, project)
         definition_reference = DefinitionReference(id=definition_id)
         build = Build(definition=definition_reference)
-<<<<<<< HEAD
-        if source_branch is None:
+        if branch is None:
             build.source_branch = resolve_git_ref_heads(get_current_branch_name())
-            if source_branch is None:
-                raise ValueError('The source branch could not be detected, please '
-                                 + 'provide the --source-branch argument.')
+            if build.source_branch is None:
+                raise ValueError('The branch could not be detected, please '
+                                 + 'provide the --branch argument.')
         else:
             build.source_branch = resolve_git_ref_heads(source_branch)
-=======
-        if branch is not None:
-            build.source_branch = resolve_git_ref_heads(branch)
->>>>>>> 62be519c
         queued_build = client.queue_build(build=build, project=project)
         if open_browser:
             _open_build(queued_build, team_instance)
